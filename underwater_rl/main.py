--- conflicted
+++ resolved
@@ -315,20 +315,8 @@
     memory = ReplayMemory(MEMORY_SIZE)
 
     # train model
-<<<<<<< HEAD
-    if not os.path.exists(args.store_dir):
-        os.makedirs(args.store_dir)
-    running_reward_history = train(env, args.episodes, running_reward_history, render=RENDER)
-    torch.save({'Net': policy_net.state_dict(), 'Optimizer': optimizer.state_dict()},
-               os.path.join(args.store_dir, architecture))
-    # policy_net = torch.load("dqn_pong_model")
-    pickle.dump(running_reward_history,
-                open(os.path.join(args.store_dir, 'history.p'), 'wb'))
-    checkpoint = torch.load(os.path.join(args.store_dir, architecture), map_location=device)
-=======
     history = train(env, args.episodes, history, render=RENDER)
     save_checkpoint(args.store_dir)
     checkpoint = torch.load(os.path.join(args.store_dir, 'dqn_pong_model'), map_location=device)
->>>>>>> 3ce69dd3
     policy_net.load_state_dict(checkpoint['Net'])
     # test(env, 1, policy_net, render=RENDER)